from scipy.signal import butter, lfilter, iirnotch, filtfilt
import numpy as np

<<<<<<< HEAD
def highpass_filter(data,cutoff,fs,order=5):
    """
    Simple highpass filter for baseline wander removal"""
    nyquist = 0.5 * fs
    normal_cutoff = cutoff / nyquist
    b, a = butter(order, normal_cutoff, btype='high', analog=False)
    y = lfilter(b, a, data)
    return y
=======
>>>>>>> 28ef754e

def lowpass_filter(data, cutoff, fs, order=5):
    """
    EXAMPLE IMPLEMENTATION: Simple low-pass Butterworth filter.

    Students should understand this basic filter and consider:
    - Is 40Hz the right cutoff for EEG?
    - What about high-pass filtering?
    - Should you use bandpass instead?
    - What about notch filtering for powerline interference?

    Args:
        data (np.ndarray): The input signal.
        cutoff (float): The cutoff frequency of the filter.
        fs (int): The sampling frequency of the signal.
        order (int): The order of the filter.

    Returns:
        np.ndarray: The filtered signal.
    """
    # TODO: Students may want to implement additional filtering:
    # - High-pass filter to remove DC drift
    # - Notch filter for 50/60 Hz powerline noise
    # - Bandpass filter (e.g., 0.5-40 Hz for EEG)

    nyquist = 0.5 * fs
    normal_cutoff = cutoff / nyquist
    b, a = butter(order, normal_cutoff, btype='low', analog=False)
    y = lfilter(b, a, data)
    return y

def notch_filter(data, f0, Q, fs):
    b, a = iirnotch(f0, Q, fs)        
    y = filtfilt(b,a,data) 
    return y

def bandpass_filter(data, lowcut , highcut, fs, order):
    nyquist = 0.5 * fs
    normal_lowcut = lowcut / nyquist
    normal_highcut = highcut/nyquist
    b, a = butter(order, [normal_lowcut, normal_highcut], btype='band', analog=False)
    y = filtfilt(b, a, data)
    return y

def preprocess(data, config):
    """
    STUDENT IMPLEMENTATION AREA: Preprocess data based on current iteration.

    This function should handle both single-channel and multi-channel data
    (2 EEG + 2 EOG + 1 EMG channels) based on the data structure.

    Args:
        data: Either np.ndarray (single-channel) or dict (multi-channel)
        config (module): The configuration module.

    Returns:
        Same format as input: preprocessed data.
    """
    print(f"Preprocessing data for iteration {config.CURRENT_ITERATION}...")

    # Detect data format
    is_multi_channel = isinstance(data, dict) and 'eeg' in data

    if is_multi_channel:
        print("Processing multi-channel data (EEG + EOG + EMG)")
        return preprocess_multi_channel(data, config)
    else:
        print("Processing single-channel data (backward compatibility)")
        return preprocess_single_channel(data, config)


def preprocess_multi_channel(multi_channel_data, config):
    """
    Preprocess multi-channel data: 2 EEG + 2 EOG + 1 EMG channels.
    Each channel type may have different sampling rates and require different processing.
    """
    preprocessed_data = {}

    # Process EEG channels (2 channels)
    eeg_data = multi_channel_data['eeg']
    eeg_fs = 125  # Actual sampling rate: 125 Hz (TODO: Get from channel_info)
    preprocessed_eeg = np.zeros_like(eeg_data)

    for ch in range(eeg_data.shape[1]):
        for epoch in range(eeg_data.shape[0]):
            signal = eeg_data[epoch, ch, :]
            # Apply EEG-specific preprocessing
            filtered_signal = notch_filter(signal, config.NOTCH_FILTER_FREQ, config.NOTCH_FILTER_Q, eeg_fs)
            filtered_signal = bandpass_filter(filtered_signal, config.BANDPASS_FILTER_LOWER_FREQ, config.BANDPASS_FILTER_HIGHER_FREQ, eeg_fs, config.BANDPASS_FILTER_ORDER)
            # TODO: Students should add bandpass filter, artifact removal
            preprocessed_eeg[epoch, ch, :] = filtered_signal

    preprocessed_data['eeg'] = preprocessed_eeg
    

    if config.CURRENT_ITERATION >= 2:  # EOG starts in iteration 2
        # Process EOG channels (2 channels) - may need different filtering
        eog_data = multi_channel_data['eog']
        eog_fs = 50  # Actual sampling rate: 50 Hz (TODO: Get from channel_info)
        preprocessed_eog = np.zeros_like(eog_data)

        for ch in range(eog_data.shape[1]):
            for epoch in range(eog_data.shape[0]):
                signal = eog_data[epoch, ch, :]
                # EOG may need different filter settings (preserve slow eye movements)
                filtered_signal = lowpass_filter(signal, 30, eog_fs)  # Lower cutoff for EOG
                preprocessed_eog[epoch, ch, :] = filtered_signal

        preprocessed_data['eog'] = preprocessed_eog

    if config.CURRENT_ITERATION >= 3:  # EMG starts in iteration 3
        # Process EMG channel (1 channel) - may need higher frequency preservation
        emg_data = multi_channel_data['emg']
        emg_fs = 125  # Actual sampling rate: 125 Hz (TODO: Get from channel_info)
        preprocessed_emg = np.zeros_like(emg_data)

        for epoch in range(emg_data.shape[0]):
            signal = emg_data[epoch, 0, :]
            # EMG needs higher frequency content preserved (muscle activity)
            filtered_signal = lowpass_filter(signal, 70, emg_fs)  # Higher cutoff for EMG
            preprocessed_emg[epoch, 0, :] = filtered_signal

        preprocessed_data['emg'] = preprocessed_emg
        print("Multi-channel preprocessing applied to EEG + EOG + EMG")
    elif config.CURRENT_ITERATION >= 2:
        print("Iteration 2: Processing EEG + EOG channels")
    else:
        print("Iteration 1: Processing EEG channels only")

    # TODO: Students should add:
    # - Channel-specific artifact removal
    # - Cross-channel artifact detection
    # - Signal quality assessment
    # - Normalization per channel type

    return preprocessed_data


def preprocess_single_channel(data, config):
    """
    Backward compatibility for single-channel preprocessing.
    """
    if config.CURRENT_ITERATION == 1:
        # EXAMPLE: Very basic low-pass filter (students should expand)
        fs = 125  # Actual EEG sampling rate: 125 Hz (TODO: Get from data/config)
        preprocessed_data = lowpass_filter(data, config.LOW_PASS_FILTER_FREQ, fs)
        preprocessed_data = notch_filter(preprocessed_data, config.NOTCH_FILTER_FREQ, config.NOTCH_FILTER_Q, fs)
        preprocessed_data = bandpass_filter(preprocessed_data, config.BANDPASS_FILTER_LOWER_FREQ, config.BANDPASS_FILTER_HIGHER_FREQ, fs, config.BANDPASS_FILTER_ORDER)
        


    elif config.CURRENT_ITERATION == 2:
        print("TODO: Implement enhanced preprocessing for iteration 2")
        preprocessed_data = data  # Placeholder

    elif config.CURRENT_ITERATION >= 3:
        print("TODO: Students should use multi-channel data format for iteration 3+")
        preprocessed_data = data  # Placeholder

    else:
        raise ValueError(f"Invalid iteration: {config.CURRENT_ITERATION}")

    return preprocessed_data<|MERGE_RESOLUTION|>--- conflicted
+++ resolved
@@ -1,7 +1,8 @@
 from scipy.signal import butter, lfilter, iirnotch, filtfilt
 import numpy as np
 
-<<<<<<< HEAD
+
+
 def highpass_filter(data,cutoff,fs,order=5):
     """
     Simple highpass filter for baseline wander removal"""
@@ -10,8 +11,6 @@
     b, a = butter(order, normal_cutoff, btype='high', analog=False)
     y = lfilter(b, a, data)
     return y
-=======
->>>>>>> 28ef754e
 
 def lowpass_filter(data, cutoff, fs, order=5):
     """
